--- conflicted
+++ resolved
@@ -294,12 +294,7 @@
             num_heads_local = compute_subshape(self.P_store_weight.shape[-2], self.P_store_weight.index[-2], [self.num_heads])[0]
             num_heads_kv_local = compute_subshape(self.P_store_weight.shape[-2], self.P_store_weight.index[-2], [self.num_heads_kv])[0]
             q_size = head_size * self.num_heads
-<<<<<<< HEAD
-            num_gpu = self.P_weight.shape[-2]
-=======
-            kv_size = head_size * self.num_heads_kv * 2
             num_gpu = self.P_store_weight.shape[-2]
->>>>>>> 8f9ed2de
 
             # Split into Q and KV components
             q_weight = self._squeeze_weight(weight)[:q_size, :]
